--- conflicted
+++ resolved
@@ -7,9 +7,8 @@
 
 ## [Unreleased]
 
-<<<<<<< HEAD
 * Add new import hook with support for many more use cases [#1748](https://github.com/PyO3/maturin/pull/1748)
-=======
+
 ## [1.3.2] - 2023-11-14
 
 * Add support for uniffi library mode in [#1729](https://github.com/PyO3/maturin/pull/1729)
@@ -18,7 +17,6 @@
 * Escape display name in email addresses of wheel metadata in [#1832](https://github.com/PyO3/maturin/pull/1832)
 * Fix rewriting workspace Cargo.toml in sdist in [#1841](https://github.com/PyO3/maturin/pull/1841)
 * Fix glob workspace members matching in sdist in [#1846](https://github.com/PyO3/maturin/pull/1846)
->>>>>>> 91feb4bf
 
 ## [1.3.1] - 2023-10-24
 
