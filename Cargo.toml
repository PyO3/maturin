--- conflicted
+++ resolved
@@ -83,12 +83,8 @@
 pep440_rs = { version = "0.5.0", features = ["serde", "tracing"] }
 pep508_rs = { version = "0.4.2", features = ["serde", "tracing"] }
 time = "0.3.17"
-<<<<<<< HEAD
 url = "2.5.0"
-unicode-xid = "0.2.4"
-=======
 unicode-xid = { version = "0.2.4", optional = true }
->>>>>>> 024fda38
 
 # cli
 clap = { version = "4.0.0", features = [
@@ -152,20 +148,16 @@
 
 cli-completion = ["dep:clap_complete_command"]
 
-<<<<<<< HEAD
-upload = ["ureq", "multipart", "configparser", "bytesize", "dialoguer/password", "wild", "dep:dirs"]
-=======
 upload = [
     "ureq",
     "multipart",
     "configparser",
     "bytesize",
     "dialoguer/password",
-    "url",
     "wild",
     "dep:dirs",
 ]
->>>>>>> 024fda38
+
 # keyring doesn't support *BSD so it's not enabled in `full` by default
 password-storage = ["upload", "keyring"]
 
