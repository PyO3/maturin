--- conflicted
+++ resolved
@@ -7,14 +7,12 @@
 
 ## [Unreleased]
 
-<<<<<<< HEAD
 * Add new import hook with support for many more use cases [#1748](https://github.com/PyO3/maturin/pull/1748)
-=======
+
 ## [1.4.0] - 2023-12-02
 
 * Bump MSRV to 1.67.0 in [#1847](https://github.com/PyO3/maturin/pull/1847)
 * Add support for cross compiling with `cross` in [#1865](https://github.com/PyO3/maturin/pull/1865)
->>>>>>> 1d7ad9da
 
 ## [1.3.2] - 2023-11-14
 
