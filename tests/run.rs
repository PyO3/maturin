--- conflicted
+++ resolved
@@ -10,10 +10,7 @@
 use common::{
     develop, errors, get_python_implementation, handle_result, integration, other, test_python_path,
 };
-<<<<<<< HEAD
-=======
 use expect_test::expect;
->>>>>>> bb51c6b2
 use maturin::pyproject_toml::SdistGenerator;
 use maturin::Target;
 
