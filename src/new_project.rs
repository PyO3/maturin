--- conflicted
+++ resolved
@@ -308,21 +308,13 @@
         if is_windows_reserved(name) {
             eprintln!(
                 "⚠️  Warning: the name `{name}` is a reserved Windows filename\n\
-<<<<<<< HEAD
-                This package will not work on Windows platforms."
-=======
                 This package will not work on Windows platforms.",
->>>>>>> 734f3fde
             );
         }
         if is_non_ascii_name(name) {
             eprintln!(
                 "⚠️  Warning: the name `{name}` contains non-ASCII characters\n\
-<<<<<<< HEAD
-                Non-ASCII crate names are not supported by Rust."
-=======
                 Non-ASCII crate names are not supported by Rust.",
->>>>>>> 734f3fde
             );
         }
         let name_in_lowercase = name.to_lowercase();
