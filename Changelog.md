--- conflicted
+++ resolved
@@ -9,11 +9,8 @@
 
 * Fix docs for `new` and `init` commands in `maturin --help` in [#734](https://github.com/PyO3/maturin/pull/734)
 * Add support for x86_64 Haiku in [#735](https://github.com/PyO3/maturin/pull/735)
-<<<<<<< HEAD
+* Fix undefined auditwheel policy panic in [#740](https://github.com/PyO3/maturin/pull/740)
 * Fix sdist upload for packages where the pkgname contains multiple underscores in [#741](https://github.com/PyO3/maturin/pull/741)
-=======
-* Fix undefined auditwheel policy panic in [#740](https://github.com/PyO3/maturin/pull/740)
->>>>>>> 18c40d10
 
 ## [0.12.4] - 2021-12-06
 
