name: Lint

on:
  pull_request:
    paths-ignore:
      - 'sysconfig/**'
      - '**.md'
      - '.cirrus.yml'
      - '.github/ISSUE_TEMPLATE/**'
      - '.github/dependabot.yml'
  merge_group:

concurrency:
  group: ${{ github.workflow }}-${{ github.ref_name }}-${{ github.event.pull_request.number || github.sha }}
  cancel-in-progress: true

jobs:
  fmt:
    name: Rustfmt
    runs-on: ubuntu-latest
    steps:
      - uses: actions/checkout@v4
      - uses: dtolnay/rust-toolchain@stable
        with:
          components: rustfmt
      - name: cargo fmt
        run: cargo fmt --all -- --check

  clippy:
    name: Clippy
    runs-on: ubuntu-latest
    steps:
      - uses: actions/checkout@v4
      - uses: dtolnay/rust-toolchain@stable
        with:
          components: clippy
      - name: cargo clippy
        run: cargo clippy --tests --all-features -- -D warnings

<<<<<<< HEAD
  black:
    name: Black
    runs-on: ubuntu-latest
    steps:
      - uses: actions/checkout@v4
      - uses: actions/setup-python@v4
        with:
          python-version: '3.x'
      - uses: psf/black@23.9.1

  ruff:
    name: Ruff
    runs-on: ubuntu-latest
    steps:
      - uses: actions/checkout@v4
      - uses: actions/setup-python@v4
        with:
          python-version: '3.x'
      - run: pip install ruff
      - run: ruff .

  mypy:
    name: Mypy
    runs-on: ubuntu-latest
    steps:
      - uses: actions/checkout@v4
      - uses: actions/setup-python@v4
        with:
          python-version: '3.x'
      - run: pip install mypy
      - run: mypy maturin/ tests/

  spellcheck:
    name: Spellcheck
    runs-on: ubuntu-latest
    steps:
      - uses: actions/checkout@v4
      - uses: codespell-project/actions-codespell@master

=======
>>>>>>> 91feb4bf
  cargo-deny:
    name: Cargo deny
    runs-on: ubuntu-latest
    steps:
      - uses: actions/checkout@v4
      - uses: EmbarkStudios/cargo-deny-action@v1
        with:
          arguments: --all-features<|MERGE_RESOLUTION|>--- conflicted
+++ resolved
@@ -37,48 +37,6 @@
       - name: cargo clippy
         run: cargo clippy --tests --all-features -- -D warnings
 
-<<<<<<< HEAD
-  black:
-    name: Black
-    runs-on: ubuntu-latest
-    steps:
-      - uses: actions/checkout@v4
-      - uses: actions/setup-python@v4
-        with:
-          python-version: '3.x'
-      - uses: psf/black@23.9.1
-
-  ruff:
-    name: Ruff
-    runs-on: ubuntu-latest
-    steps:
-      - uses: actions/checkout@v4
-      - uses: actions/setup-python@v4
-        with:
-          python-version: '3.x'
-      - run: pip install ruff
-      - run: ruff .
-
-  mypy:
-    name: Mypy
-    runs-on: ubuntu-latest
-    steps:
-      - uses: actions/checkout@v4
-      - uses: actions/setup-python@v4
-        with:
-          python-version: '3.x'
-      - run: pip install mypy
-      - run: mypy maturin/ tests/
-
-  spellcheck:
-    name: Spellcheck
-    runs-on: ubuntu-latest
-    steps:
-      - uses: actions/checkout@v4
-      - uses: codespell-project/actions-codespell@master
-
-=======
->>>>>>> 91feb4bf
   cargo-deny:
     name: Cargo deny
     runs-on: ubuntu-latest
